//
//  DialogManager.swift
//  LaunchGate
//
//  Created by Dan Trenz on 2/5/16.
//
//

import Foundation

protocol Dialogable {
  var message: String { get }
}

class DialogManager {

  typealias RememberableDialogSubject = Dialogable & Rememberable

  enum DialogType {
    case alert(blocking: Bool)
    case optionalUpdate(updateURL: URL)
    case requiredUpdate(updateURL: URL)
  }

  func displayAlertDialog(_ alertConfig: RememberableDialogSubject, blocking: Bool) {
    let dialog = createAlertController(.alert(blocking: blocking), message: alertConfig.message)

    displayAlertController(dialog) { () -> Void in
      if !blocking {
        Memory.remember(alertConfig)
      }
    }
  }

  func displayRequiredUpdateDialog(_ updateConfig: Dialogable, updateURL: URL) {
    let dialog = createAlertController(.requiredUpdate(updateURL: updateURL), message: updateConfig.message)

    displayAlertController(dialog, completion: nil)
  }

  func displayOptionalUpdateDialog(_ updateConfig: RememberableDialogSubject, updateURL: URL) {
    let dialog = createAlertController(.optionalUpdate(updateURL: updateURL), message: updateConfig.message)

    displayAlertController(dialog) { () -> Void in
      Memory.remember(updateConfig)
    }
  }

  // MARK: Custom Alert Controllers

  func createAlertController(_ type: DialogType, message: String) -> UIAlertController {
    let alertController = UIAlertController(title: nil, message: message, preferredStyle: .alert)

    switch type {
    case let .alert(blocking):
        if !blocking {
            alertController.addAction(dismissActon())
        }

    case let .optionalUpdate(updateURL):
        alertController.addAction(dismissActon())
        alertController.addAction(updateAction(updateURL))

    case let .requiredUpdate(updateURL):
        alertController.addAction(updateAction(updateURL))
    }

    return alertController
  }

  func displayAlertController(_ alert: UIAlertController, completion: (() -> Void)?) {
    DispatchQueue.main.async { [] in
      if let topViewController = self.topViewController() {
        topViewController.present(alert, animated: true) {
          if let completion = completion {
            completion()
          }
        }
      }
    }
  }

  func topViewController() -> UIViewController? {
<<<<<<< HEAD
    if let rootViewController = UIApplication.shared.keyWindow?.rootViewController {
        var topViewController: UIViewController = rootViewController

        while let presentedViewController = topViewController.presentedViewController {
            topViewController = presentedViewController
        }

        return topViewController
    } else {
        return nil
    }
=======
    UIApplication.shared.keyWindow?.rootViewController
>>>>>>> b32a98e7
  }

  // MARK: Custom Alert Actions

  private func dismissActon() -> UIAlertAction {
    UIAlertAction(
        title: NSLocalizedString("Dismiss", comment: "Button title for dismissing the update AlertView"),
        style: .default) { _ in }
  }

  private func updateAction(_ updateURL: URL) -> UIAlertAction {
    UIAlertAction(
      title: NSLocalizedString("Update", comment: "Button title for accepting the update AlertView"),
      style: .default) { _ in
        if UIApplication.shared.canOpenURL(updateURL) {
          DispatchQueue.main.async {
            UIApplication.shared.open(updateURL, options: [:], completionHandler: nil)
          }
        }
    }
  }

}<|MERGE_RESOLUTION|>--- conflicted
+++ resolved
@@ -81,7 +81,6 @@
   }
 
   func topViewController() -> UIViewController? {
-<<<<<<< HEAD
     if let rootViewController = UIApplication.shared.keyWindow?.rootViewController {
         var topViewController: UIViewController = rootViewController
 
@@ -93,9 +92,6 @@
     } else {
         return nil
     }
-=======
-    UIApplication.shared.keyWindow?.rootViewController
->>>>>>> b32a98e7
   }
 
   // MARK: Custom Alert Actions
