Pod::Spec.new do |s|
  s.name             = "LaunchGate"
  s.version          = "0.1.0"
  s.summary          = <<-SUMMARY
                       LaunchGate makes it easy to let users know if there is a newer version of your app available.
                       SUMMARY
  s.description      = <<-DESC
                       LaunchGate makes it easy to let users know if there is a
                       newer version of your app available.

                       You can also block access to the app for older versions,
                       which is useful in the event of a severe bug or security
                       issue that requires users to update the app.

                       Additionally, you can use LaunchGate to display a remotely
                       configured message to users at launch which can also be
                       used to temporarily block access to the app (i.e. during
                       back-end maintenance).
                       DESC
  s.homepage         = "https://github.com/dtrenz/LaunchGate"
  # s.screenshots     = "www.example.com/screenshots_1", "www.example.com/screenshots_2"
  s.license          = 'Apache 2.0'
  s.author           = { "Dan Trenz" => "dtrenz@gmail.com" }
  s.source           = { :git => "https://github.com/dtrenz/LaunchGate.git", :tag => s.version.to_s }
  s.social_media_url = 'https://twitter.com/dtrenz'
  s.platform     = :ios, '8.3'
  s.requires_arc = true
  s.source_files = 'Pod/Classes/**/*'
  s.resource_bundles = {
    'LaunchGate' => ['Pod/Assets/*.png']
  }
<<<<<<< HEAD

  # s.public_header_files = 'Pod/Classes/**/*.h'
  # s.frameworks = 'UIKit', 'MapKit'
  s.dependency 'Alamofire', '~> 3.1'
=======
>>>>>>> a338af5a
end<|MERGE_RESOLUTION|>--- conflicted
+++ resolved
@@ -29,11 +29,5 @@
   s.resource_bundles = {
     'LaunchGate' => ['Pod/Assets/*.png']
   }
-<<<<<<< HEAD
-
-  # s.public_header_files = 'Pod/Classes/**/*.h'
-  # s.frameworks = 'UIKit', 'MapKit'
   s.dependency 'Alamofire', '~> 3.1'
-=======
->>>>>>> a338af5a
 end