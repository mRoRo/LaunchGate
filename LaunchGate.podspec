Pod::Spec.new do |s|
  s.name             = "LaunchGate"
<<<<<<< HEAD
  s.version          = "1.1.2"
=======
  s.version          = "2.0.0"
>>>>>>> b32a98e7
  s.summary          = <<-SUMMARY
                       LaunchGate makes it easy to let users know when an update to your app is available.
                       SUMMARY
  s.description      = <<-DESC
                       LaunchGate makes it easy to let users know when an update
                       to your app is available.

                       You can also block access to the app for older versions,
                       which is useful in the event of a severe bug or security
                       issue that requires users to update the app.

                       Additionally, you can use LaunchGate to display a remotely
                       configured message to users at launch which can also be
                       used to temporarily block access to the app (i.e. during
                       back-end maintenance).
                       DESC
  s.homepage         = "https://github.com/dtrenz/LaunchGate"
  # s.screenshots      = "https://github.com/dtrenz/LaunchGate/Docs/Screenshots/required-update.png", "https://github.com/dtrenz/LaunchGate/Docs/Screenshots/optional-update.png", "https://github.com/dtrenz/LaunchGate/Docs/Screenshots/alert-blocking.png", "https://github.com/dtrenz/LaunchGate/Docs/Screenshots/alert-nonblocking.png"
  s.license          = 'Apache 2.0'
  s.author           = { "Dan Trenz" => "dtrenz@gmail.com" }
  s.source           = { :git => "https://github.com/dtrenz/LaunchGate.git", :tag => s.version.to_s }
  s.social_media_url = 'https://twitter.com/dtrenz'
  s.platform         = :ios, '10.0'
  s.requires_arc     = true
  s.source_files     = 'Source/**/*.swift'
  s.frameworks       = 'UIKit'
  s.swift_version    = '5.1'
end<|MERGE_RESOLUTION|>--- conflicted
+++ resolved
@@ -1,10 +1,6 @@
 Pod::Spec.new do |s|
   s.name             = "LaunchGate"
-<<<<<<< HEAD
-  s.version          = "1.1.2"
-=======
   s.version          = "2.0.0"
->>>>>>> b32a98e7
   s.summary          = <<-SUMMARY
                        LaunchGate makes it easy to let users know when an update to your app is available.
                        SUMMARY
