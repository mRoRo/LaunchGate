--- conflicted
+++ resolved
@@ -12,13 +12,8 @@
 		607FACDD1AFB9204008FA782 /* Images.xcassets in Resources */ = {isa = PBXBuildFile; fileRef = 607FACDC1AFB9204008FA782 /* Images.xcassets */; };
 		607FACE01AFB9204008FA782 /* LaunchScreen.xib in Resources */ = {isa = PBXBuildFile; fileRef = 607FACDE1AFB9204008FA782 /* LaunchScreen.xib */; };
 		75B891280FD3EFB985E9EFA3 /* Pods_LaunchGate_Example.framework in Frameworks */ = {isa = PBXBuildFile; fileRef = 6C0E292FCCA1772A50151C8D /* Pods_LaunchGate_Example.framework */; };
-<<<<<<< HEAD
 		C502C4D81C502BC400C143F2 /* LaunchGateRemoteFileManagerSpec.swift in Sources */ = {isa = PBXBuildFile; fileRef = C502C4D71C502BC400C143F2 /* LaunchGateRemoteFileManagerSpec.swift */; };
 		C5CF93DC1C503B9700A6824C /* LaunchGateSpec.swift in Sources */ = {isa = PBXBuildFile; fileRef = C502C4D41C502AF300C143F2 /* LaunchGateSpec.swift */; };
-=======
-		C502C4D61C502B0D00C143F2 /* LaunchGateSpec.swift in Sources */ = {isa = PBXBuildFile; fileRef = C502C4D41C502AF300C143F2 /* LaunchGateSpec.swift */; };
-		C502C4D81C502BC400C143F2 /* LaunchGateRemoteFileManagerSpec.swift in Sources */ = {isa = PBXBuildFile; fileRef = C502C4D71C502BC400C143F2 /* LaunchGateRemoteFileManagerSpec.swift */; };
->>>>>>> 0fe39f98
 		E7CE604F76B9C42F792E5E94 /* Pods_LaunchGate_Tests.framework in Frameworks */ = {isa = PBXBuildFile; fileRef = 3CC7DAEDDBA99543D20A3675 /* Pods_LaunchGate_Tests.framework */; };
 /* End PBXBuildFile section */
 
@@ -372,13 +367,9 @@
 			isa = PBXSourcesBuildPhase;
 			buildActionMask = 2147483647;
 			files = (
-<<<<<<< HEAD
 				C5CF93DC1C503B9700A6824C /* LaunchGateSpec.swift in Sources */,
 				C502C4D81C502BC400C143F2 /* LaunchGateRemoteFileManagerSpec.swift in Sources */,
-=======
-				C502C4D81C502BC400C143F2 /* LaunchGateRemoteFileManagerSpec.swift in Sources */,
 				C502C4D61C502B0D00C143F2 /* LaunchGateSpec.swift in Sources */,
->>>>>>> 0fe39f98
 			);
 			runOnlyForDeploymentPostprocessing = 0;
 		};
